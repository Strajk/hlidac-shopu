const Apify = require("apify");
const {
  HOME_PAGE,
  BASE_URL,
  BF,
  BASE_URL_SK_BF,
  BASE_URL_CZ_BF,
  BASE_URL_SK,
  COUNTRY
} = require("./src/consts");
const {
  extendCheerio,
  handlePageFunction,
  handleFailedRequestFunction
} = require("./src/funcs");

const { log } = Apify.utils;

Apify.main(async () => {
  const input = await Apify.getInput();
  const {
    country = COUNTRY.CZ,
    type = "FULL",
    testEnv = "cloud",
    testMode = false,
    proxyGroups = ["CZECH_LUMINATI"],
    maxConcurrency = 10,
    maxRequestRetries = 5
  } = input;
  if (testMode) {
    log.setLevel(Apify.utils.log.LEVELS.DEBUG);
  }
  log.debug(
    `test mode: ${testMode}, environment: ${testEnv}, country: ${country}`
  );
<<<<<<< HEAD

  // todo
  return;
=======
>>>>>>> a3462853

  global.crawledProducts = 0;
  global.MAX_CRAWLED_PRODUCTS = 50;

  const requestQueue = await Apify.openRequestQueue();
  if (type === BF) {
    await requestQueue.addRequest({
      url: country === COUNTRY.CZ ? BASE_URL_CZ_BF : BASE_URL_SK_BF,
      userData: {
        label: BF
      }
    });
  } else {
    const rootUrl = country === COUNTRY.CZ ? BASE_URL : BASE_URL_SK;
    await requestQueue.addRequest({
      url: rootUrl,
      userData: { label: HOME_PAGE }
    });
  }
  // todo type === 'COUNT'

  const stats = (await Apify.getValue("STATS")) || {
    categories: 0,
    categoriesDone: 0,
    items: 0,
    itemsDone: 0,
    urls: 0,
    pages: 0,
    itemsSkipped: 0,
    itemsDuplicity: 0,
    failed: 0
  };

  // const persistState = async () => {
  //     await Apify.setValue('STATS', stats).then(() => console.dir(stats));
  // };
  // Apify.events.on('persistState', persistState);

  const proxyConfiguration = await Apify.createProxyConfiguration({
<<<<<<< HEAD
    groups: proxyGroups,
    useApifyProxy: !testMode
=======
    groups: proxyGroups
>>>>>>> a3462853
  });
  const crawler = new Apify.CheerioCrawler({
    requestQueue,
    maxConcurrency,
    maxRequestRetries,
    useSessionPool: true,
    sessionPoolOptions: {
      maxPoolSize: 20
    },
    ignoreSslErrors: true,
    persistCookiesPerSession: true,
<<<<<<< HEAD
    requestTimeoutSecs: 120,
=======
>>>>>>> a3462853
    proxyConfiguration,
    handlePageFunction:
      // eslint-disable-next-line max-len
      ({ request, $, session, response }) =>
        handlePageFunction(
          requestQueue,
          request,
          extendCheerio($),
          session,
          response,
          input,
          proxyConfiguration,
          stats
        ),

    // This function is called if the page processing failed more than maxRequestRetries+1 times.
    handleFailedRequestFunction
  });
  log.info("Crawling start");
  await crawler.run();
  log.info("Crawling finished.");
  // await persistState();
  await Apify.setValue("STATS", stats).then(() =>
    log.debug(`STATS saved! ${JSON.stringify(stats)}`)
  );
  log.info(`Total products: ${global.crawledProducts}.`);

  // stats page
  // if (!testMode && type !== 'CZECHITAS') {
  //     try {
  //         const env = await Apify.getEnv();
  //         const run = await Apify.callTask(
  //             'blackfriday/status-page-store', {
  //                 datasetId: env.defaultDatasetId,
  //                 name: input.type !== 'FULL' ? 'notino-cz-bf' : 'notino-cz',
  //             }, {
  //                 waitSecs: 25,
  //             },
  //         );
  //         console.log(`Keboola upload called: ${run.id}`);
  //     } catch (e) {
  //         console.log(e);
  //     }
  //
  //     try {
  //         const env = await Apify.getEnv();
  //         let tableName = '';
  //         if (country === 'CZ' && type === 'FULL') {
  //             tableName = 'notino';
  //         } else if (country === 'SK' && type === 'FULL') {
  //             tableName = 'notino_sk';
  //         } else if (country === 'CZ' && type !== 'FULL') {
  //             tableName = 'notino_bf';
  //         } else if (country === 'SK' && type !== 'FULL') {
  //             tableName = 'notino_sk_bf';
  //         }
  //         const run = await Apify.call(
  //             'blackfriday/uploader', {
  //                 datasetId: env.defaultDatasetId,
  //                 upload: true,
  //                 actRunId: env.actorRunId,
  //                 blackFriday: input.type !== 'FULL',
  //                 tableName,
  //             }, {
  //                 waitSecs: 25,
  //             },
  //         );
  //         console.log(`Keboola upload called: ${run.id}`);
  //     } catch (e) {
  //         console.log(e);
  //     }
  // }

  log.info("ACTOR - Finished");
});<|MERGE_RESOLUTION|>--- conflicted
+++ resolved
@@ -33,12 +33,6 @@
   log.debug(
     `test mode: ${testMode}, environment: ${testEnv}, country: ${country}`
   );
-<<<<<<< HEAD
-
-  // todo
-  return;
-=======
->>>>>>> a3462853
 
   global.crawledProducts = 0;
   global.MAX_CRAWLED_PRODUCTS = 50;
@@ -78,12 +72,7 @@
   // Apify.events.on('persistState', persistState);
 
   const proxyConfiguration = await Apify.createProxyConfiguration({
-<<<<<<< HEAD
-    groups: proxyGroups,
-    useApifyProxy: !testMode
-=======
     groups: proxyGroups
->>>>>>> a3462853
   });
   const crawler = new Apify.CheerioCrawler({
     requestQueue,
@@ -95,10 +84,6 @@
     },
     ignoreSslErrors: true,
     persistCookiesPerSession: true,
-<<<<<<< HEAD
-    requestTimeoutSecs: 120,
-=======
->>>>>>> a3462853
     proxyConfiguration,
     handlePageFunction:
       // eslint-disable-next-line max-len
